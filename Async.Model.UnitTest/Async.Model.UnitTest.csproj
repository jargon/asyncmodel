﻿<?xml version="1.0" encoding="utf-8"?>
<Project ToolsVersion="14.0" DefaultTargets="Build" xmlns="http://schemas.microsoft.com/developer/msbuild/2003">
  <PropertyGroup>
    <Configuration Condition=" '$(Configuration)' == '' ">Debug</Configuration>
    <Platform Condition=" '$(Platform)' == '' ">AnyCPU</Platform>
    <ProjectGuid>{F2FDCF26-E207-4AD6-8BC9-B7DB442EFF1F}</ProjectGuid>
    <OutputType>Library</OutputType>
    <AppDesignerFolder>Properties</AppDesignerFolder>
    <RootNamespace>Async.Model.UnitTest</RootNamespace>
    <AssemblyName>Async.Model.UnitTest</AssemblyName>
    <TargetFrameworkVersion>v4.5</TargetFrameworkVersion>
    <FileAlignment>512</FileAlignment>
    <ProjectTypeGuids>{3AC096D0-A1C2-E12C-1390-A8335801FDAB};{FAE04EC0-301F-11D3-BF4B-00C04F79EFBC}</ProjectTypeGuids>
    <VisualStudioVersion Condition="'$(VisualStudioVersion)' == ''">10.0</VisualStudioVersion>
    <VSToolsPath Condition="'$(VSToolsPath)' == ''">$(MSBuildExtensionsPath32)\Microsoft\VisualStudio\v$(VisualStudioVersion)</VSToolsPath>
    <ReferencePath>$(ProgramFiles)\Common Files\microsoft shared\VSTT\$(VisualStudioVersion)\UITestExtensionPackages</ReferencePath>
    <IsCodedUITest>False</IsCodedUITest>
    <TestProjectType>UnitTest</TestProjectType>
    <TargetFrameworkProfile />
  </PropertyGroup>
  <PropertyGroup Condition=" '$(Configuration)|$(Platform)' == 'Debug|AnyCPU' ">
    <DebugSymbols>true</DebugSymbols>
    <DebugType>full</DebugType>
    <Optimize>false</Optimize>
    <OutputPath>bin\Debug\</OutputPath>
    <DefineConstants>DEBUG;TRACE</DefineConstants>
    <ErrorReport>prompt</ErrorReport>
    <WarningLevel>4</WarningLevel>
  </PropertyGroup>
  <PropertyGroup Condition=" '$(Configuration)|$(Platform)' == 'Release|AnyCPU' ">
    <DebugType>pdbonly</DebugType>
    <Optimize>true</Optimize>
    <OutputPath>bin\Release\</OutputPath>
    <DefineConstants>TRACE</DefineConstants>
    <ErrorReport>prompt</ErrorReport>
    <WarningLevel>4</WarningLevel>
  </PropertyGroup>
  <ItemGroup>
    <Reference Include="FluentAssertions, Version=3.4.0.0, Culture=neutral, PublicKeyToken=33f2691a05b67b6a, processorArchitecture=MSIL">
      <HintPath>..\packages\FluentAssertions.3.4.0\lib\net45\FluentAssertions.dll</HintPath>
      <Private>True</Private>
    </Reference>
    <Reference Include="FluentAssertions.Core, Version=3.4.0.0, Culture=neutral, PublicKeyToken=33f2691a05b67b6a, processorArchitecture=MSIL">
      <HintPath>..\packages\FluentAssertions.3.4.0\lib\net45\FluentAssertions.Core.dll</HintPath>
      <Private>True</Private>
    </Reference>
    <Reference Include="Nito.AsyncEx, Version=3.0.1.0, Culture=neutral, processorArchitecture=MSIL">
      <HintPath>..\packages\Nito.AsyncEx.3.0.1-pre\lib\net45\Nito.AsyncEx.dll</HintPath>
      <Private>True</Private>
    </Reference>
    <Reference Include="Nito.AsyncEx.Concurrent, Version=3.0.1.0, Culture=neutral, processorArchitecture=MSIL">
      <HintPath>..\packages\Nito.AsyncEx.3.0.1-pre\lib\net45\Nito.AsyncEx.Concurrent.dll</HintPath>
      <Private>True</Private>
    </Reference>
    <Reference Include="Nito.AsyncEx.Enlightenment, Version=3.0.1.0, Culture=neutral, processorArchitecture=MSIL">
      <HintPath>..\packages\Nito.AsyncEx.3.0.1-pre\lib\net45\Nito.AsyncEx.Enlightenment.dll</HintPath>
      <Private>True</Private>
    </Reference>
    <Reference Include="NSubstitute, Version=1.8.1.0, Culture=neutral, PublicKeyToken=92dd2e9066daa5ca, processorArchitecture=MSIL">
      <HintPath>..\packages\NSubstitute.1.8.1.0\lib\net45\NSubstitute.dll</HintPath>
      <Private>True</Private>
    </Reference>
    <Reference Include="nunit.core, Version=2.6.4.14350, Culture=neutral, PublicKeyToken=96d09a1eb7f44a77, processorArchitecture=MSIL">
      <HintPath>..\packages\NUnitTestAdapter.2.0.0\lib\nunit.core.dll</HintPath>
      <Private>True</Private>
    </Reference>
    <Reference Include="nunit.core.interfaces, Version=2.6.4.14350, Culture=neutral, PublicKeyToken=96d09a1eb7f44a77, processorArchitecture=MSIL">
      <HintPath>..\packages\NUnitTestAdapter.2.0.0\lib\nunit.core.interfaces.dll</HintPath>
      <Private>True</Private>
    </Reference>
    <Reference Include="nunit.framework, Version=2.6.4.14350, Culture=neutral, PublicKeyToken=96d09a1eb7f44a77, processorArchitecture=MSIL">
      <HintPath>..\packages\NUnit.2.6.4\lib\nunit.framework.dll</HintPath>
      <Private>True</Private>
    </Reference>
    <Reference Include="nunit.util, Version=2.6.4.14350, Culture=neutral, PublicKeyToken=96d09a1eb7f44a77, processorArchitecture=MSIL">
      <HintPath>..\packages\NUnitTestAdapter.2.0.0\lib\nunit.util.dll</HintPath>
      <Private>True</Private>
    </Reference>
    <Reference Include="NUnit.VisualStudio.TestAdapter, Version=2.0.0.0, Culture=neutral, PublicKeyToken=4cb40d35494691ac, processorArchitecture=MSIL">
      <HintPath>..\packages\NUnitTestAdapter.2.0.0\lib\NUnit.VisualStudio.TestAdapter.dll</HintPath>
      <Private>True</Private>
    </Reference>
    <Reference Include="ParallelExtensionsExtras, Version=1.2.0.0, Culture=neutral, processorArchitecture=MSIL">
      <HintPath>..\packages\MSFT.ParallelExtensionsExtras.1.2.0\lib\ParallelExtensionsExtras.dll</HintPath>
      <Private>True</Private>
    </Reference>
    <Reference Include="System" />
<<<<<<< HEAD
    <Reference Include="System.Collections.Immutable, Version=1.1.36.0, Culture=neutral, PublicKeyToken=b03f5f7f11d50a3a, processorArchitecture=MSIL">
      <HintPath>..\packages\System.Collections.Immutable.1.1.36\lib\portable-net45+win8+wp8+wpa81\System.Collections.Immutable.dll</HintPath>
      <Private>True</Private>
    </Reference>
=======
    <Reference Include="System.Xml" />
    <Reference Include="System.Xml.Linq" />
>>>>>>> b070dd80
  </ItemGroup>
  <Choose>
    <When Condition="('$(VisualStudioVersion)' == '10.0' or '$(VisualStudioVersion)' == '') and '$(TargetFrameworkVersion)' == 'v3.5'">
      <ItemGroup>
        <Reference Include="Microsoft.VisualStudio.QualityTools.UnitTestFramework, Version=10.1.0.0, Culture=neutral, PublicKeyToken=b03f5f7f11d50a3a, processorArchitecture=MSIL" />
      </ItemGroup>
    </When>
    <Otherwise />
  </Choose>
  <ItemGroup>
    <Compile Include="AsyncLoaded\AsyncLoaderBaseTest.cs" />
    <Compile Include="AsyncLoaderTest.cs" />
    <Compile Include="Fluent.cs" />
    <Compile Include="FullOuterJoinTest.cs" />
    <Compile Include="GenericContravarianceTest.cs" />
    <Compile Include="Properties\AssemblyInfo.cs" />
    <Compile Include="SeqTest.cs" />
  </ItemGroup>
  <ItemGroup>
    <None Include="packages.config" />
  </ItemGroup>
  <ItemGroup>
    <ProjectReference Include="..\Async.Model\Async.Model.csproj">
      <Project>{222ab3c6-bfdb-40bb-b0ba-9c059b1437e3}</Project>
      <Name>Async.Model</Name>
    </ProjectReference>
  </ItemGroup>
  <Choose>
    <When Condition="'$(VisualStudioVersion)' == '10.0' And '$(IsCodedUITest)' == 'True'">
      <ItemGroup>
        <Reference Include="Microsoft.VisualStudio.QualityTools.CodedUITestFramework, Version=10.0.0.0, Culture=neutral, PublicKeyToken=b03f5f7f11d50a3a, processorArchitecture=MSIL">
          <Private>False</Private>
        </Reference>
        <Reference Include="Microsoft.VisualStudio.TestTools.UITest.Common, Version=10.0.0.0, Culture=neutral, PublicKeyToken=b03f5f7f11d50a3a, processorArchitecture=MSIL">
          <Private>False</Private>
        </Reference>
        <Reference Include="Microsoft.VisualStudio.TestTools.UITest.Extension, Version=10.0.0.0, Culture=neutral, PublicKeyToken=b03f5f7f11d50a3a, processorArchitecture=MSIL">
          <Private>False</Private>
        </Reference>
        <Reference Include="Microsoft.VisualStudio.TestTools.UITesting, Version=10.0.0.0, Culture=neutral, PublicKeyToken=b03f5f7f11d50a3a, processorArchitecture=MSIL">
          <Private>False</Private>
        </Reference>
      </ItemGroup>
    </When>
  </Choose>
  <Import Project="$(VSToolsPath)\TeamTest\Microsoft.TestTools.targets" Condition="Exists('$(VSToolsPath)\TeamTest\Microsoft.TestTools.targets')" />
  <Import Project="$(MSBuildToolsPath)\Microsoft.CSharp.targets" />
  <!-- To modify your build process, add your task inside one of the targets below and uncomment it. 
       Other similar extension points exist, see Microsoft.Common.targets.
  <Target Name="BeforeBuild">
  </Target>
  <Target Name="AfterBuild">
  </Target>
  -->
</Project><|MERGE_RESOLUTION|>--- conflicted
+++ resolved
@@ -85,15 +85,8 @@
       <Private>True</Private>
     </Reference>
     <Reference Include="System" />
-<<<<<<< HEAD
-    <Reference Include="System.Collections.Immutable, Version=1.1.36.0, Culture=neutral, PublicKeyToken=b03f5f7f11d50a3a, processorArchitecture=MSIL">
-      <HintPath>..\packages\System.Collections.Immutable.1.1.36\lib\portable-net45+win8+wp8+wpa81\System.Collections.Immutable.dll</HintPath>
-      <Private>True</Private>
-    </Reference>
-=======
     <Reference Include="System.Xml" />
     <Reference Include="System.Xml.Linq" />
->>>>>>> b070dd80
   </ItemGroup>
   <Choose>
     <When Condition="('$(VisualStudioVersion)' == '10.0' or '$(VisualStudioVersion)' == '') and '$(TargetFrameworkVersion)' == 'v3.5'">
